--- conflicted
+++ resolved
@@ -496,12 +496,7 @@
   # aux_info_Y_on_Z <- spacrt::nb_precomp(list(Y = Y, Z = Z))
 
   if(Y_on_Z_fam == 'negative.binomial'){
-
-<<<<<<< HEAD
     if(is.numeric(aux_info_Y_on_Z)){
-=======
-    if(class(aux_info_Y_on_Z) == 'numeric'){
->>>>>>> e0eecddc
       theta_hat <- aux_info_Y_on_Z
     }else theta_hat <- aux_info_Y_on_Z$theta_hat
 
